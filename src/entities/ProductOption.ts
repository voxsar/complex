--- conflicted
+++ resolved
@@ -6,9 +6,7 @@
   UpdateDateColumn,
   BeforeInsert,
 } from "typeorm";
-<<<<<<< HEAD
-import { IsNotEmpty, IsOptional, IsBoolean, IsNumber, Min, IsEnum } from "class-validator";
-=======
+
 import {
   IsNotEmpty,
   IsOptional,
@@ -17,7 +15,6 @@
   Min,
   IsEnum,
 } from "class-validator";
->>>>>>> 568d3ade
 import { v4 as uuidv4 } from "uuid";
 
 @Entity("product-options")
@@ -47,11 +44,9 @@
    */
   @Column({ default: "select" })
   @IsEnum(["select", "radio", "color", "text"])
-<<<<<<< HEAD
-  inputType: string;
-=======
+
   inputType: string; // Accepted values: "select", "radio", "color", "text"
->>>>>>> 568d3ade
+
 
   @Column({ type: "simple-json", nullable: true })
   values: Array<{
