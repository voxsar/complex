--- conflicted
+++ resolved
@@ -230,32 +230,9 @@
       return res.status(400).json({ error: "Shipping provider is not active" });
     }
 
-<<<<<<< HEAD
-    const { apiKey } = provider.getCredentials();
-    if (!apiKey) {
-      return res.status(400).json({ error: "Missing API credentials" });
-    }
-
-    // Simulate API connection test
-    // In a real implementation, decrypted credentials above would be used
-    // to authenticate with the provider's API
-    const testResult = {
-      success: true,
-      message: "Connection test successful",
-      provider: provider.name,
-      type: provider.type,
-      timestamp: new Date(),
-    };
-
-    // For demonstration, randomly fail some tests
-    if (Math.random() < 0.1) { // 10% chance of failure
-      testResult.success = false;
-      testResult.message = "Connection test failed: Authentication error";
-=======
     const adapter = getShippingAdapter(provider.type);
     if (!adapter) {
       return res.status(400).json({ error: "Unsupported shipping provider" });
->>>>>>> 82b904fc
     }
 
     const credentials = {
@@ -312,32 +289,6 @@
       return res.status(400).json({ error: "Shipping provider is not active" });
     }
 
-<<<<<<< HEAD
-    const { apiKey } = provider.getCredentials();
-    if (!apiKey) {
-      return res.status(400).json({ error: "Missing API credentials" });
-    }
-
-    // Simulate real-time rate calculation
-    // In a real implementation, decrypted credentials above would be used
-    // to authenticate with the provider's API
-    const mockRates = [
-      {
-        serviceCode: "GROUND",
-        serviceName: "Ground",
-        cost: 12.50,
-        estimatedDays: { min: 3, max: 5 },
-        deliveryDate: new Date(Date.now() + 4 * 24 * 60 * 60 * 1000),
-      },
-      {
-        serviceCode: "EXPRESS",
-        serviceName: "Express",
-        cost: 25.00,
-        estimatedDays: { min: 1, max: 2 },
-        deliveryDate: new Date(Date.now() + 2 * 24 * 60 * 60 * 1000),
-      },
-    ];
-=======
     const adapter = getShippingAdapter(provider.type);
     if (!adapter) {
       return res.status(400).json({ error: "Unsupported shipping provider" });
@@ -360,7 +311,6 @@
       packages,
       services,
     });
->>>>>>> 82b904fc
 
     res.json({
       provider: {
