import { Router, Request, Response } from "express";
import { ObjectId } from "mongodb";
import { AppDataSource } from "../data-source";
import { Product } from "../entities/Product";
import { ProductOption } from "../entities/ProductOption";
import { ProductStatus } from "../enums/product_status";
import { validate } from "class-validator";
import { translateProduct } from "../utils/translation";

const router = Router();

// Helper function to create product options
async function createProductOptions(optionsData: any[], productId: string): Promise<ProductOption[]> {
  const optionRepository = AppDataSource.getRepository(ProductOption);
  const createdOptions: ProductOption[] = [];

  for (const optionData of optionsData) {
    const option = optionRepository.create({
      ...optionData,
      productIds: [productId] // Associate with the product
    });
    
    const errors = await validate(option);
    if (errors.length > 0) {
      throw new Error(`Validation failed for option ${optionData.name}: ${errors.map(e => e.constraints).join(', ')}`);
    }
    
    const savedOption = await optionRepository.save(option);
    createdOptions.push(savedOption);
  }

  return createdOptions;
}

// Helper function to update existing product options or create new ones
async function updateProductOptions(optionsData: any[], productId: string, existingOptionIds: string[] = []): Promise<ProductOption[]> {
  const optionRepository = AppDataSource.getRepository(ProductOption);
  const resultOptions: ProductOption[] = [];

  for (const optionData of optionsData) {
    let option: ProductOption;

    if (optionData.id && existingOptionIds.includes(optionData.id)) {
      // Update existing option
      option = await optionRepository.findOne({ where: { id: optionData.id } });
      if (option) {
        Object.assign(option, optionData);
        // Ensure product is still associated
        if (!option.productIds.includes(productId)) {
          option.productIds.push(productId);
        }
      } else {
        throw new Error(`Product option with ID ${optionData.id} not found`);
      }
    } else {
      // Create new option
      option = optionRepository.create({
        ...optionData,
        productIds: [productId]
      });
    }

    const errors = await validate(option);
    if (errors.length > 0) {
      throw new Error(`Validation failed for option ${optionData.name}: ${errors.map(e => e.constraints).join(', ')}`);
    }

    const savedOption = await optionRepository.save(option);
    resultOptions.push(savedOption);
  }

  return resultOptions;
}

// Helper function to add options to existing product (PATCH)
async function addProductOptions(optionsData: any[], productId: string, existingOptionIds: string[] = []): Promise<ProductOption[]> {
  const optionRepository = AppDataSource.getRepository(ProductOption);
  const newOptions: ProductOption[] = [];

  for (const optionData of optionsData) {
    // Only create new options for PATCH
    const option = optionRepository.create({
      ...optionData,
      productIds: [productId]
    });
    
    const errors = await validate(option);
    if (errors.length > 0) {
      throw new Error(`Validation failed for option ${optionData.name}: ${errors.map(e => e.constraints).join(', ')}`);
    }
    
    const savedOption = await optionRepository.save(option);
    newOptions.push(savedOption);
  }

  return newOptions;
}

// Get all products with filters and pagination
router.get("/", async (req: Request, res: Response) => {
  try {
    const {
      page = 1,
      limit = 20,
      status,
      search,
      featured,
      visible,
      sortBy = "createdAt",
      sortOrder = "desc",
    } = req.query;

    const locale = (req.query.locale as string) || req.language;

    const productRepository = AppDataSource.getRepository(Product);

    // Build MongoDB query
    const query: any = {};

    if (status) {
      query.status = status;
    }

    if (featured !== undefined) {
      query.isFeatured = featured === "true";
    }

    if (visible !== undefined) {
      query.isVisible = visible === "true";
    }

    if (search) {
      query.$or = [
        { title: { $regex: search, $options: "i" } },
        { description: { $regex: search, $options: "i" } },
        { tags: { $in: [new RegExp(search as string, "i")] } }
      ];
    }

    // Calculate pagination
    const skip = (Number(page) - 1) * Number(limit);

    // Get products
    const [products, total] = await Promise.all([
      productRepository.find({
        where: query,
        skip,
        take: Number(limit),
        order: { [sortBy as string]: sortOrder === "desc" ? "DESC" : "ASC" }
      }),
      productRepository.count({ where: query })
    ]);

    res.json({
<<<<<<< HEAD
      products: products.map(p => translateProduct(p, locale)),
=======
      products: products.map((p) => ({
        ...p,
        reviewSummary: {
          averageRating: p.averageRating,
          reviewCount: p.reviewCount,
        },
      })),
>>>>>>> a91e535d
      pagination: {
        page: Number(page),
        limit: Number(limit),
        total,
        pages: Math.ceil(total / Number(limit)),
      },
    });
  } catch (error) {
    console.error("Error fetching products:", error);
    res.status(500).json({ error: req.t("errors.failed_to_fetch_products") });
  }
});

// Search products using MongoDB text index
router.get("/search", async (req: Request, res: Response) => {
  try {
    const { q, page = 1, limit = 20 } = req.query;

    if (!q || typeof q !== "string") {
      return res.status(400).json({ error: "Query parameter q is required" });
    }

    const productRepository = AppDataSource.getMongoRepository(Product);

    // Ensure text index exists on relevant fields
    await productRepository.createCollectionIndex({
      title: "text",
      description: "text",
      tags: "text",
    });

    const skip = (Number(page) - 1) * Number(limit);

    const pipeline = [
      { $match: { $text: { $search: q as string } } },
      { $addFields: { score: { $meta: "textScore" } } },
      { $sort: { score: -1 } },
      { $skip: skip },
      { $limit: Number(limit) },
    ];

    const cursor = productRepository.aggregate(pipeline);
    const products = await cursor.toArray();

    const total = await productRepository.count({
      $text: { $search: q as string },
    });

    res.json({
      products,
      pagination: {
        page: Number(page),
        limit: Number(limit),
        total,
        pages: Math.ceil(total / Number(limit)),
      },
    });
  } catch (error) {
    console.error("Error searching products:", error);
    res.status(500).json({ error: "Failed to search products" });
  }
});

// Get product by ID
router.get("/:id", async (req: Request, res: Response) => {
  try {
    const { id } = req.params;
    const locale = (req.query.locale as string) || req.language;
    const productRepository = AppDataSource.getRepository(Product);

    const product = await productRepository.findOne({
      where: { id }
    });

    if (!product) {
      return res.status(404).json({ error: req.t("errors.product_not_found") });
    }

<<<<<<< HEAD
    res.json(translateProduct(product, locale));
=======
    res.json({
      ...product,
      reviewSummary: {
        averageRating: product.averageRating,
        reviewCount: product.reviewCount,
      },
    });
>>>>>>> a91e535d
  } catch (error) {
    console.error("Error fetching product:", error);
    res.status(500).json({ error: req.t("errors.failed_to_fetch_product") });
  }
});

// Create product
router.post("/", async (req: Request, res: Response) => {
  try {
    const productRepository = AppDataSource.getRepository(Product);
    
    // Extract productOptions from request body
    const { productOptions, ...productData } = req.body;
    
    const product = productRepository.create(productData);
    
    // Validate product
    const errors = await validate(product);
    if (errors.length > 0) {
      return res.status(400).json({ errors });
    }

    const savedProducts = await productRepository.save(product);
    const savedProduct = Array.isArray(savedProducts) ? savedProducts[0] : savedProducts;
    
    // Create product options if provided
    let createdOptions: ProductOption[] = [];
    if (productOptions && Array.isArray(productOptions) && productOptions.length > 0) {
      try {
        createdOptions = await createProductOptions(productOptions, savedProduct.id);
        
        // Update product with option IDs
        savedProduct.optionIds = createdOptions.map(opt => opt.id);
        await productRepository.save(savedProduct);
        
        console.log(`✅ Created ${createdOptions.length} product options for product ${savedProduct.id}`);
      } catch (optionError) {
        console.error("Error creating product options:", optionError);
        return res.status(400).json({ 
          error: "Failed to create product options", 
          details: optionError.message 
        });
      }
    }

    // Return product with options
    const response = {
      ...savedProduct,
      productOptions: createdOptions
    };

    res.status(201).json(response);
  } catch (error) {
    console.error("Error creating product:", error);
    res.status(500).json({ error: "Failed to create product" });
  }
});

// Update product
router.put("/:id", async (req: Request, res: Response) => {
  try {
    const { id } = req.params;
    const productRepository = AppDataSource.getRepository(Product);

    const product = await productRepository.findOne({
      where: { id }
    });

    if (!product) {
      return res.status(404).json({ error: req.t("errors.product_not_found") });
    }

    // Extract productOptions from request body
    const { productOptions, ...productData } = req.body;

    // Update product fields
    Object.assign(product, productData);
    
    // Validate product
    const errors = await validate(product);
    if (errors.length > 0) {
      return res.status(400).json({ errors });
    }

    const updatedProducts = await productRepository.save(product);
    const updatedProduct = Array.isArray(updatedProducts) ? updatedProducts[0] : updatedProducts;
    
    // Update product options if provided
    let resultOptions: ProductOption[] = [];
    if (productOptions && Array.isArray(productOptions) && productOptions.length > 0) {
      try {
        resultOptions = await updateProductOptions(productOptions, updatedProduct.id, updatedProduct.optionIds || []);
        
        // Update product with new option IDs
        updatedProduct.optionIds = resultOptions.map(opt => opt.id);
        await productRepository.save(updatedProduct);
        
        console.log(`✅ Updated ${resultOptions.length} product options for product ${updatedProduct.id}`);
      } catch (optionError) {
        console.error("Error updating product options:", optionError);
        return res.status(400).json({ 
          error: "Failed to update product options", 
          details: optionError.message 
        });
      }
    }

    // Return product with options
    const response = {
      ...updatedProduct,
      productOptions: resultOptions
    };

    res.json(response);
  } catch (error) {
    console.error("Error updating product:", error);
    res.status(500).json({ error: "Failed to update product" });
  }
});

// Delete product
router.delete("/:id", async (req: Request, res: Response) => {
  try {
    const { id } = req.params;
    const productRepository = AppDataSource.getRepository(Product);

    const result = await productRepository.delete({ id });

    if (result.affected === 0) {
      return res.status(404).json({ error: req.t("errors.product_not_found") });
    }

    res.status(204).send();
  } catch (error) {
    console.error("Error deleting product:", error);
    res.status(500).json({ error: "Failed to delete product" });
  }
});

// Get product variants
router.get("/:id/variants", async (req: Request, res: Response) => {
  try {
    const { id } = req.params;
    const productRepository = AppDataSource.getRepository(Product);

    const product = await productRepository.findOne({
      where: { id }
    });

    if (!product) {
      return res.status(404).json({ error: req.t("errors.product_not_found") });
    }

    res.json(product.variants || []);
  } catch (error) {
    console.error("Error fetching product variants:", error);
    res.status(500).json({ error: "Failed to fetch product variants" });
  }
});

// Add product variant
router.post("/:id/variants", async (req: Request, res: Response) => {
  try {
    const { id } = req.params;
    const productRepository = AppDataSource.getRepository(Product);

    const product = await productRepository.findOne({
      where: { id }
    });

    if (!product) {
      return res.status(404).json({ error: req.t("errors.product_not_found") });
    }

    const variant = {
      id: require("uuid").v4(),
      ...req.body,
      createdAt: new Date(),
      updatedAt: new Date()
    };

    if (!product.variants) {
      product.variants = [];
    }
    
    product.variants.push(variant);
    
    const updatedProduct = await productRepository.save(product);
    res.status(201).json(variant);
  } catch (error) {
    console.error("Error adding product variant:", error);
    res.status(500).json({ error: "Failed to add product variant" });
  }
});

// Update product variant
router.put("/:id/variants/:variantId", async (req: Request, res: Response) => {
  try {
    const { id, variantId } = req.params;
    const productRepository = AppDataSource.getRepository(Product);

    const product = await productRepository.findOne({
      where: { id }
    });

    if (!product) {
      return res.status(404).json({ error: req.t("errors.product_not_found") });
    }

    const variantIndex = product.variants?.findIndex(v => v.id === variantId);
    
    if (variantIndex === -1 || variantIndex === undefined) {
      return res.status(404).json({ error: req.t("errors.variant_not_found") });
    }

    // Update variant
    product.variants![variantIndex] = {
      ...product.variants![variantIndex],
      ...req.body,
      updatedAt: new Date()
    };

    const updatedProduct = await productRepository.save(product);
    res.json(product.variants![variantIndex]);
  } catch (error) {
    console.error("Error updating product variant:", error);
    res.status(500).json({ error: "Failed to update product variant" });
  }
});

// Delete product variant
router.delete("/:id/variants/:variantId", async (req: Request, res: Response) => {
  try {
    const { id, variantId } = req.params;
    const productRepository = AppDataSource.getRepository(Product);

    const product = await productRepository.findOne({
      where: { id }
    });

    if (!product) {
      return res.status(404).json({ error: req.t("errors.product_not_found") });
    }

    if (!product.variants) {
      return res.status(404).json({ error: req.t("errors.variant_not_found") });
    }

    const initialLength = product.variants.length;
    product.variants = product.variants.filter(v => v.id !== variantId);

    if (product.variants.length === initialLength) {
      return res.status(404).json({ error: req.t("errors.variant_not_found") });
    }

    await productRepository.save(product);
    res.status(204).send();
  } catch (error) {
    console.error("Error deleting product variant:", error);
    res.status(500).json({ error: "Failed to delete product variant" });
  }
});

// Partial update product (PATCH)
router.patch("/:id", async (req: Request, res: Response) => {
  try {
    const { id } = req.params;
    const productRepository = AppDataSource.getRepository(Product);

    const product = await productRepository.findOne({
      where: { id }
    });

    if (!product) {
      return res.status(404).json({ error: req.t("errors.product_not_found") });
    }

    // Extract productOptions from request body
    const { productOptions, ...productData } = req.body;

    // Update only provided product fields
    Object.assign(product, productData);
    
    // Validate product if any fields were updated
    if (Object.keys(productData).length > 0) {
      const errors = await validate(product);
      if (errors.length > 0) {
        return res.status(400).json({ errors });
      }
      
      await productRepository.save(product);
    }
    
    // Add new product options if provided (don't replace existing ones)
    let addedOptions: ProductOption[] = [];
    if (productOptions && Array.isArray(productOptions) && productOptions.length > 0) {
      try {
        addedOptions = await addProductOptions(productOptions, product.id, product.optionIds || []);
        
        // Add new option IDs to existing ones
        const existingOptionIds = product.optionIds || [];
        const newOptionIds = addedOptions.map(opt => opt.id);
        product.optionIds = [...existingOptionIds, ...newOptionIds];
        await productRepository.save(product);
        
        console.log(`✅ Added ${addedOptions.length} new product options to product ${product.id}`);
      } catch (optionError) {
        console.error("Error adding product options:", optionError);
        return res.status(400).json({ 
          error: "Failed to add product options", 
          details: optionError.message 
        });
      }
    }

    // Return product with newly added options
    const response = {
      ...product,
      addedProductOptions: addedOptions
    };

    res.json(response);
  } catch (error) {
    console.error("Error patching product:", error);
    res.status(500).json({ error: "Failed to patch product" });
  }
});

export default router;<|MERGE_RESOLUTION|>--- conflicted
+++ resolved
@@ -152,9 +152,6 @@
     ]);
 
     res.json({
-<<<<<<< HEAD
-      products: products.map(p => translateProduct(p, locale)),
-=======
       products: products.map((p) => ({
         ...p,
         reviewSummary: {
@@ -162,7 +159,6 @@
           reviewCount: p.reviewCount,
         },
       })),
->>>>>>> a91e535d
       pagination: {
         page: Number(page),
         limit: Number(limit),
@@ -241,9 +237,6 @@
       return res.status(404).json({ error: req.t("errors.product_not_found") });
     }
 
-<<<<<<< HEAD
-    res.json(translateProduct(product, locale));
-=======
     res.json({
       ...product,
       reviewSummary: {
@@ -251,7 +244,6 @@
         reviewCount: product.reviewCount,
       },
     });
->>>>>>> a91e535d
   } catch (error) {
     console.error("Error fetching product:", error);
     res.status(500).json({ error: req.t("errors.failed_to_fetch_product") });
