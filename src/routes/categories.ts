import { Router, Request, Response } from "express";
import { In } from "typeorm";
import { AppDataSource } from "../data-source";
import { Category } from "../entities/Category";
import { validate } from "class-validator";
import { translateCategory } from "../utils/translation";

const router = Router();

const formatCategory = (category: Category, locale: string) => ({
  ...translateCategory(category, locale),
  visibility: category.metadata?.visibility,
});

// Get all categories
router.get("/", async (req: Request, res: Response) => {
  try {
    const {
      page = 1,
      limit = 50,
      active,
      parentId,
      search,
      sortBy = "sortOrder",
      sortOrder = "asc",
    } = req.query;

    const locale = (req.query.locale as string) || req.language;

    const categoryRepository = AppDataSource.getRepository(Category);

    // Build MongoDB query
    const query: any = {};

    if (active !== undefined) {
      query.isActive = active === "true";
    }

    if (parentId !== undefined) {
      query.parentId = parentId === "null" ? null : parentId;
    }

    if (search) {
      query.$or = [
        { name: { $regex: search, $options: "i" } },
        { description: { $regex: search, $options: "i" } }
      ];
    }

    // Calculate pagination
    const skip = (Number(page) - 1) * Number(limit);

    // Get categories
    const [categories, total] = await Promise.all([
      categoryRepository.find({
        where: query,
        skip,
        take: Number(limit),
        order: { [sortBy as string]: sortOrder === "desc" ? "DESC" : "ASC" }
      }),
      categoryRepository.count({ where: query })
    ]);

    res.json({
      categories: categories.map(c => formatCategory(c, locale)),
      pagination: {
        page: Number(page),
        limit: Number(limit),
        total,
        pages: Math.ceil(total / Number(limit)),
      },
    });
  } catch (error) {
    logger.error("Error fetching categories:", error);
    res.status(500).json({ error: req.t("errors.failed_to_fetch_categories") });
  }
});

// Get category by ID
router.get("/:id", async (req: Request, res: Response) => {
  try {
    const { id } = req.params;
    const locale = (req.query.locale as string) || req.language;
    const categoryRepository = AppDataSource.getRepository(Category);

    const category = await categoryRepository.findOne({
      where: { id }
    });

    if (!category) {
      return res.status(404).json({ error: req.t("errors.category_not_found") });
    }

    res.json(formatCategory(category, locale));
  } catch (error) {
    logger.error("Error fetching category:", error);
    res.status(500).json({ error: req.t("errors.failed_to_fetch_category") });
  }
});

// Get category by slug
router.get("/slug/:slug", async (req: Request, res: Response) => {
  try {
    const { slug } = req.params;
    const locale = (req.query.locale as string) || req.language;
    const categoryRepository = AppDataSource.getRepository(Category);

    const category = await categoryRepository.findOne({
      where: { slug }
    });

    if (!category) {
      return res.status(404).json({ error: req.t("errors.category_not_found") });
    }

    res.json(formatCategory(category, locale));
  } catch (error) {
    logger.error("Error fetching category:", error);
    res.status(500).json({ error: req.t("errors.failed_to_fetch_category") });
  }
});

// Create category
router.post("/", async (req: Request, res: Response) => {
  try {
    const categoryRepository = AppDataSource.getRepository(Category);
<<<<<<< HEAD
    
    const { childrenIds = [], productIds = [], ...categoryData } = req.body;

    const category = categoryRepository.create({
      ...categoryData,
=======


    logger.debug("Incoming category payload:", req.body);

    const category = categoryRepository.create(req.body);
    const { childrenIds = [], productIds = [], ...rest } = req.body;
    const category = categoryRepository.create({
      ...rest,
>>>>>>> 170ea992
      childrenIds,
      productIds,
    });
    
    // Validate
    const errors = await validate(category);
    if (errors.length > 0) {
      logger.warn("Category validation failed:", errors);
      return res.status(400).json({ errors });
    }

    // Check if slug already exists
    const existingCategory = await categoryRepository.findOne({
      where: { slug: category.slug }
    });

    if (existingCategory) {
      return res.status(409).json({ error: req.t("errors.category_slug_exists") });
    }

    const savedCategories = await categoryRepository.save(category);
    const savedCategory = Array.isArray(savedCategories) ? savedCategories[0] : savedCategories;
    
    // Update parent category if needed
    if (savedCategory.parentId) {
      const parentCategory = await categoryRepository.findOne({
        where: { id: savedCategory.parentId }
      });
      
      if (parentCategory) {
        if (!parentCategory.childrenIds) {
          parentCategory.childrenIds = [];
        }
        if (!parentCategory.childrenIds.includes(savedCategory.id)) {
          parentCategory.childrenIds.push(savedCategory.id);
          await categoryRepository.save(parentCategory);
        }
      }
    }


    logger.info(`Category created with ID: ${savedCategory.id}`);
    res.status(201).json(savedCategory);
  } catch (error) {
    logger.error("Error creating category:", error);
    res.status(500).json({ error: "Failed to create category" });
  }
});

// Update category
router.put("/:id", async (req: Request, res: Response) => {
  try {
    const { id } = req.params;
    const categoryRepository = AppDataSource.getRepository(Category);

    const category = await categoryRepository.findOne({
      where: { id }
    });

    if (!category) {
      return res.status(404).json({ error: req.t("errors.category_not_found") });
    }

    const oldParentId = category.parentId;
    
    // Update fields
    Object.assign(category, req.body);
    
    // Validate
    const errors = await validate(category);
    if (errors.length > 0) {
      return res.status(400).json({ errors });
    }

    const updatedCategory = await categoryRepository.save(category);
    
    // Handle parent changes
    if (oldParentId !== category.parentId) {
      // Remove from old parent
      if (oldParentId) {
        const oldParent = await categoryRepository.findOne({
          where: { id: oldParentId }
        });
        if (oldParent && oldParent.childrenIds) {
          oldParent.childrenIds = oldParent.childrenIds.filter(childId => childId !== id);
          await categoryRepository.save(oldParent);
        }
      }
      
      // Add to new parent
      if (category.parentId) {
        const newParent = await categoryRepository.findOne({
          where: { id: category.parentId }
        });
        if (newParent) {
          if (!newParent.childrenIds) {
            newParent.childrenIds = [];
          }
          if (!newParent.childrenIds.includes(id)) {
            newParent.childrenIds.push(id);
            await categoryRepository.save(newParent);
          }
        }
      }
    }

    res.json({
      ...updatedCategory,
      visibility: updatedCategory.metadata?.visibility,
    });
  } catch (error) {
    logger.error("Error updating category:", error);
    res.status(500).json({ error: "Failed to update category" });
  }
});

// Delete category
router.delete("/:id", async (req: Request, res: Response) => {
  try {
    const { id } = req.params;
    const categoryRepository = AppDataSource.getRepository(Category);

    const category = await categoryRepository.findOne({
      where: { id }
    });

    if (!category) {
      return res.status(404).json({ error: req.t("errors.category_not_found") });
    }

    // Check if category has children
    if (category.childrenIds && category.childrenIds.length > 0) {
      return res.status(400).json({
        error: req.t("errors.cannot_delete_category_with_children"),
      });
    }

    // Remove from parent
    if (category.parentId) {
      const parent = await categoryRepository.findOne({
        where: { id: category.parentId }
      });
      if (parent && parent.childrenIds) {
        parent.childrenIds = parent.childrenIds.filter(childId => childId !== id);
        await categoryRepository.save(parent);
      }
    }

    await categoryRepository.delete({ id });
    res.status(204).send();
  } catch (error) {
    logger.error("Error deleting category:", error);
    res.status(500).json({ error: "Failed to delete category" });
  }
});

// Get category children
router.get("/:id/children", async (req: Request, res: Response) => {
  try {
    const { id } = req.params;
    const locale = (req.query.locale as string) || req.language;
    const categoryRepository = AppDataSource.getRepository(Category);

    const category = await categoryRepository.findOne({
      where: { id }
    });

    if (!category) {
      return res.status(404).json({ error: req.t("errors.category_not_found") });
    }

    if (!category.childrenIds || category.childrenIds.length === 0) {
      return res.json([]);
    }

    const children = await categoryRepository.find({
      where: { id: In(category.childrenIds) },
      order: { sortOrder: "ASC" }
    });

    res.json(children.map(c => formatCategory(c, locale)));
  } catch (error) {
    logger.error("Error fetching category children:", error);
    res.status(500).json({ error: "Failed to fetch category children" });
  }
});

export default router;<|MERGE_RESOLUTION|>--- conflicted
+++ resolved
@@ -124,13 +124,6 @@
 router.post("/", async (req: Request, res: Response) => {
   try {
     const categoryRepository = AppDataSource.getRepository(Category);
-<<<<<<< HEAD
-    
-    const { childrenIds = [], productIds = [], ...categoryData } = req.body;
-
-    const category = categoryRepository.create({
-      ...categoryData,
-=======
 
 
     logger.debug("Incoming category payload:", req.body);
@@ -139,7 +132,6 @@
     const { childrenIds = [], productIds = [], ...rest } = req.body;
     const category = categoryRepository.create({
       ...rest,
->>>>>>> 170ea992
       childrenIds,
       productIds,
     });
