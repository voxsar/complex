--- conflicted
+++ resolved
@@ -63,14 +63,11 @@
     ]);
 
     res.json({
-<<<<<<< HEAD
       categories: categories.map(c => ({
         ...translateCategory(c, locale),
         visibility: c.metadata?.visibility ?? "Public",
       })),
-=======
-      categories: categories.map(c => formatCategory(c, locale)),
->>>>>>> 3d42a3ba
+
       pagination: {
         page: Number(page),
         limit: Number(limit),
@@ -99,14 +96,10 @@
       return res.status(404).json({ error: req.t("errors.category_not_found") });
     }
 
-<<<<<<< HEAD
     res.json({
       ...translateCategory(category, locale),
       visibility: category.metadata?.visibility ?? "Public",
     });
-=======
-    res.json(formatCategory(category, locale));
->>>>>>> 3d42a3ba
   } catch (error) {
     logger.error("Error fetching category:", error);
     res.status(500).json({ error: req.t("errors.failed_to_fetch_category") });
@@ -128,14 +121,10 @@
       return res.status(404).json({ error: req.t("errors.category_not_found") });
     }
 
-<<<<<<< HEAD
     res.json({
       ...translateCategory(category, locale),
       visibility: category.metadata?.visibility ?? "Public",
     });
-=======
-    res.json(formatCategory(category, locale));
->>>>>>> 3d42a3ba
   } catch (error) {
     logger.error("Error fetching category:", error);
     res.status(500).json({ error: req.t("errors.failed_to_fetch_category") });
@@ -189,16 +178,10 @@
       }
     }
 
-<<<<<<< HEAD
     res.status(201).json({
       ...savedCategory,
       visibility: savedCategory.metadata?.visibility ?? "Public",
     });
-=======
-
-    logger.info(`Category created with ID: ${savedCategory.id}`);
-    res.status(201).json(savedCategory);
->>>>>>> 3d42a3ba
   } catch (error) {
     logger.error("Error creating category:", error);
     res.status(500).json({ error: "Failed to create category" });
@@ -264,11 +247,7 @@
 
     res.json({
       ...updatedCategory,
-<<<<<<< HEAD
       visibility: updatedCategory.metadata?.visibility ?? "Public",
-=======
-      visibility: updatedCategory.metadata?.visibility,
->>>>>>> 3d42a3ba
     });
   } catch (error) {
     logger.error("Error updating category:", error);
@@ -340,16 +319,12 @@
       order: { sortOrder: "ASC" }
     });
 
-<<<<<<< HEAD
     res.json(
       children.map(c => ({
         ...c,
         visibility: c.metadata?.visibility ?? "Public",
       }))
     );
-=======
-    res.json(children.map(c => formatCategory(c, locale)));
->>>>>>> 3d42a3ba
   } catch (error) {
     logger.error("Error fetching category children:", error);
     res.status(500).json({ error: "Failed to fetch category children" });
