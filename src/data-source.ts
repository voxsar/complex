--- conflicted
+++ resolved
@@ -31,11 +31,8 @@
 import { Role } from "./entities/Role";
 import { ApiKey } from "./entities/ApiKey";
 import { OAuthAccount } from "./entities/OAuthAccount";
-<<<<<<< HEAD
 import { Wishlist } from "./entities/Wishlist";
-=======
 import { Review } from "./entities/Review";
->>>>>>> 6163e89b
 
 dotenv.config();
 
@@ -77,11 +74,8 @@
     Role,
     ApiKey,
     OAuthAccount,
-<<<<<<< HEAD
     Wishlist,
-=======
     Review,
->>>>>>> 6163e89b
   ],
   migrations: ["src/migrations/*.ts"],
   subscribers: ["src/subscribers/*.ts"],
