--- conflicted
+++ resolved
@@ -58,14 +58,9 @@
 ## API Endpoints
 
 ### Products
-<<<<<<< HEAD
 - `GET /api/products` - List products with filtering and pagination
 - `GET /api/products/search?q=term` - Search products by title, description, and tags
-- `GET /api/products/:id` - Get single product with variants
-=======
-- `GET /api/products` - List products with filtering, pagination, and review summary
 - `GET /api/products/:id` - Get single product with variants and review summary
->>>>>>> a186f118
 - `POST /api/products` - Create new product
 - `PUT /api/products/:id` - Update product
 - `DELETE /api/products/:id` - Delete product
