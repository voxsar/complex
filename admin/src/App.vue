--- conflicted
+++ resolved
@@ -80,7 +80,6 @@
               <span class="keyboard-shortcut">⌘K</span>
             </router-link>
           </div>
-<<<<<<< HEAD
           
           <!-- Orders Menu -->
           <div class="menu-group">
@@ -112,7 +111,6 @@
               </router-link>
             </div>
           </div>
-=======
 
           <!-- Analytics -->
           <router-link to="/analytics" class="menu-item">
@@ -125,7 +123,6 @@
             <IconShoppingCart :size="18" />
             <span>Orders</span>
           </router-link>
->>>>>>> 0879fd68
           
           <!-- Products Menu -->
           <div class="menu-group">
