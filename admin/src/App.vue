<script setup lang="ts">
import {
  IconPackage,
<<<<<<< HEAD
  IconSettings,
  IconShoppingCart,
  IconUsers,
=======
  IconSettings, 
  IconShoppingCart, 
  IconUsers, 
>>>>>>> f280d546
  IconSpeakerphone,
  IconCurrencyDollar,
  IconChevronRight,
  IconSearch,
  IconStack,
  IconBell,
  IconChartBar
} from '@tabler/icons-vue'
import { computed, ref } from 'vue'
import { useRoute } from 'vue-router'
import Toast from 'primevue/toast'

const route = useRoute()
const expandedMenus = ref<string[]>(['products'])

const toggleMenu = (menuKey: string) => {
  const index = expandedMenus.value.indexOf(menuKey)
  if (index > -1) {
    expandedMenus.value.splice(index, 1)
  } else {
    expandedMenus.value.push(menuKey)
  }
}

const isMenuExpanded = (menuKey: string) => {
  return expandedMenus.value.includes(menuKey)
}

// Page descriptions based on route name
const routeDescriptions: Record<string, string> = {
  'Products': 'Manage your inventory items',
  'ProductOptions': 'Manage product options',
  'Inventory': 'Manage your inventory items',
  'Orders': 'Manage customer orders',
  'OrderClaims': 'Manage order claims',
  'OrderExchanges': 'Manage order exchanges',
  'OrderReturns': 'Manage order returns',
  'Customers': 'Manage your customers',
  'Promotions': 'Create and manage promotions',
  'PriceLists': 'Manage your price lists',
  'ProductOptions': 'Manage product options',
  'Analytics': 'View store analytics',
  'Settings': 'Configure your store settings'
}

// Computed property for current page description
const getPageDescription = computed(() => {
  if (route.name && typeof route.name === 'string') {
    return routeDescriptions[route.name] || ''
  }
  return ''
})
</script>

<template>
  <Toast />
  <div class="app-container">
    <!-- Sidebar Navigation -->
    <aside class="sidebar">
      <div class="sidebar-header">
        <div class="store-logo">
          <div class="logo-letter">M</div>
        </div>
        <h3 class="store-name">Medusa Store</h3>
        <button class="menu-toggle">
          <IconChevronRight :size="16" />
        </button>
      </div>
      
      <div class="sidebar-content">
        <!-- Main Navigation -->
        <nav class="sidebar-nav">
          <!-- Search -->
          <div class="search-container">
            <router-link to="/search" class="menu-item">
              <IconSearch :size="18" />
              <span>Search</span>
              <span class="keyboard-shortcut">⌘K</span>
            </router-link>
          </div>
          
          <!-- Orders Menu -->
          <div class="menu-group">
            <button
              @click="toggleMenu('orders')"
              class="menu-item menu-group-toggle"
              :class="{ 'expanded': isMenuExpanded('orders') }"
            >
              <IconShoppingCart :size="18" />
              <span>Orders</span>
              <IconChevronRight
                :size="16"
                class="chevron"
                :class="{ 'rotated': isMenuExpanded('orders') }"
              />
            </button>
            <div v-show="isMenuExpanded('orders')" class="sub-menu">
              <router-link to="/orders" class="sub-menu-item">
                <span>All Orders</span>
              </router-link>
              <router-link to="/orders/claims" class="sub-menu-item">
                <span>Claims</span>
              </router-link>
              <router-link to="/orders/exchanges" class="sub-menu-item">
                <span>Exchanges</span>
              </router-link>
              <router-link to="/orders/returns" class="sub-menu-item">
                <span>Returns</span>
              </router-link>
            </div>
          </div>

          <!-- Analytics -->
          <router-link to="/analytics" class="menu-item">
            <IconChartBar :size="18" />
            <span>Analytics</span>
          </router-link>

          <!-- Orders -->
          <router-link to="/orders" class="menu-item">
            <IconShoppingCart :size="18" />
            <span>Orders</span>
          </router-link>
          
          <!-- Products Menu -->
          <div class="menu-group">
            <button 
              @click="toggleMenu('products')" 
              class="menu-item menu-group-toggle"
              :class="{ 'expanded': isMenuExpanded('products') }"
            >
              <IconPackage :size="18" />
              <span>Products</span>
              <IconChevronRight 
                :size="16" 
                class="chevron"
                :class="{ 'rotated': isMenuExpanded('products') }"
              />
            </button>
            <div v-show="isMenuExpanded('products')" class="sub-menu">
              <router-link to="/products" class="sub-menu-item">
                <span>All Products</span>
              </router-link>
              <router-link to="/products/collections" class="sub-menu-item">
                <span>Collections</span>
              </router-link>
              <router-link to="/products/collections/create" class="sub-menu-item">
                <span>New Collection</span>
              </router-link>
              <router-link to="/products/categories" class="sub-menu-item">
                <span>Categories</span>
              </router-link>
              <router-link to="/product-options" class="sub-menu-item">
                <span>Product Options</span>
              </router-link>
            </div>
          </div>

          <!-- Inventory -->
          <router-link to="/inventory" class="menu-item">
            <IconStack :size="18" />
            <span>Inventory</span>
          </router-link>
          
          <!-- Customers -->
          <router-link to="/customers" class="menu-item">
            <IconUsers :size="18" />
            <span>Customers</span>
          </router-link>
          
          <!-- Promotions -->
          <router-link to="/promotions" class="menu-item">
            <IconSpeakerphone :size="18" />
            <span>Promotions</span>
          </router-link>
          
          <!-- Price Lists -->
          <router-link to="/price-lists" class="menu-item">
            <IconCurrencyDollar :size="18" />
            <span>Price Lists</span>
          </router-link>
        </nav>
        
        <!-- Settings at the bottom -->
        <div class="sidebar-footer">
          <router-link to="/settings" class="menu-item settings-link">
            <IconSettings :size="18" />
            <span>Settings</span>
          </router-link>
        </div>
      </div>
    </aside>

    <!-- Main Content Area -->
    <div class="main-container">
      <!-- Top Header -->
      <header class="topbar">
        <div class="page-title">
          <h1>{{ route.name }}</h1>
          <p class="subtitle">{{ getPageDescription }}</p>
        </div>
        <div class="header-actions">
          <button class="notification-btn">
            <IconBell :size="18" />
          </button>
        </div>
      </header>

      <!-- Content Area -->
      <main class="content">
        <router-view />
      </main>
    </div>
  </div>
</template>
<style scoped>
.app-container {
  display: flex;
  height: 100vh;
  background-color: #f8fafc;
}

/* Sidebar Styles */
.sidebar {
  width: 240px;
  background-color: white;
  border-right: 1px solid #e5e7eb;
  display: flex;
  flex-direction: column;
}

.sidebar-header {
  padding: 1rem;
  display: flex;
  align-items: center;
  border-bottom: 1px solid #e5e7eb;
}

.store-logo {
  width: 32px;
  height: 32px;
  border-radius: 4px;
  background-color: #e5e7eb;
  display: flex;
  align-items: center;
  justify-content: center;
  margin-right: 0.75rem;
}

.logo-letter {
  font-size: 1rem;
  font-weight: 600;
  color: #374151;
}

.store-name {
  font-size: 0.938rem;
  font-weight: 600;
  color: #111827;
  margin: 0;
  flex: 1;
}

.menu-toggle {
  background: none;
  border: none;
  padding: 0.25rem;
  cursor: pointer;
  color: #6b7280;
}

.sidebar-content {
  flex: 1;
  display: flex;
  flex-direction: column;
  justify-content: space-between;
  overflow-y: auto;
}

.search-container {
  padding: 0.5rem 0;
  border-bottom: 1px solid #e5e7eb;
}

.sidebar-nav {
  padding: 0.5rem 0;
  flex-grow: 1;
}

.menu-item {
  display: flex;
  align-items: center;
  gap: 0.75rem;
  padding: 0.5rem 1rem;
  text-decoration: none;
  color: #6b7280;
  font-weight: 400;
  transition: all 0.2s ease;
  border: none;
  background: none;
  width: 100%;
  cursor: pointer;
  font-size: 0.875rem;
  position: relative;
}

.menu-item:hover {
  background-color: #f9fafb;
  color: #111827;
}

.menu-item.router-link-active {
  color: #111827;
  font-weight: 500;
}

.menu-item.router-link-active::before {
  content: '';
  position: absolute;
  left: 0;
  top: 0;
  bottom: 0;
  width: 2px;
  background-color: #111827;
}

.menu-group-toggle {
  justify-content: space-between;
}

.menu-group-toggle.expanded {
  color: #111827;
  font-weight: 500;
}

.chevron {
  transition: transform 0.2s ease;
}

.chevron.rotated {
  transform: rotate(90deg);
}

.sub-menu {
  padding-left: 0.75rem;
}

.keyboard-shortcut {
  margin-left: auto;
  font-size: 0.75rem;
  color: #9ca3af;
  background-color: #f3f4f6;
  padding: 0.125rem 0.375rem;
  border-radius: 0.25rem;
}

.sub-menu-item {
  display: flex;
  align-items: center;
  padding: 0.5rem 1rem 0.5rem 2.5rem;
  text-decoration: none;
  color: #6b7280;
  font-weight: 400;
  font-size: 0.875rem;
  transition: all 0.2s ease;
  position: relative;
}

.sub-menu-item:hover {
  color: #111827;
  background-color: #f9fafb;
}

.sub-menu-item.router-link-active {
  color: #111827;
  font-weight: 500;
}

.sub-menu-item.router-link-active::before {
  content: '';
  position: absolute;
  left: 0;
  top: 0;
  bottom: 0;
  width: 2px;
  background-color: #111827;
}

.sidebar-footer {
  border-top: 1px solid #e5e7eb;
  padding: 0.5rem 0;
  margin-top: auto;
}

.settings-link {
  color: #6b7280;
}

/* Main Container */
.main-container {
  flex: 1;
  display: flex;
  flex-direction: column;
  overflow: hidden;
  background-color: #fafafa;
}

/* Top Header */
.topbar {
  background-color: white;
  border-bottom: 1px solid #e5e7eb;
  padding: 1rem 1.5rem;
  display: flex;
  align-items: center;
  justify-content: space-between;
}

.page-title h1 {
  font-size: 1.25rem;
  font-weight: 600;
  color: #111827;
  margin: 0;
}

.subtitle {
  font-size: 0.875rem;
  color: #6b7280;
  margin: 0.25rem 0 0;
}

.header-actions {
  display: flex;
  align-items: center;
  gap: 0.75rem;
}

.notification-btn {
  background: none;
  border: none;
  padding: 0.5rem;
  border-radius: 9999px;
  color: #6b7280;
  cursor: pointer;
  transition: background-color 0.2s;
}

.notification-btn:hover {
  background-color: #f3f4f6;
  color: #111827;
}

/* Content Area */
.content {
  flex: 1;
  padding: 1.5rem;
  overflow-y: auto;
  background-color: #fafafa;
}

/* Responsive Design */
@media (max-width: 768px) {
  .sidebar {
    width: 220px;
  }
  
  .content {
    padding: 1rem;
  }
}

@media (max-width: 640px) {
  .app-container {
    flex-direction: column;
  }
  
  .sidebar {
    width: 100%;
    height: auto;
  }
  
  .sidebar-content {
    flex-direction: row;
  }
  
  .sidebar-nav {
    flex: 1;
  }
  
  .sidebar-footer {
    border-top: none;
    border-left: 1px solid #e5e7eb;
    padding: 0 0.5rem;
  }
}
</style><|MERGE_RESOLUTION|>--- conflicted
+++ resolved
@@ -1,15 +1,9 @@
 <script setup lang="ts">
 import {
   IconPackage,
-<<<<<<< HEAD
   IconSettings,
   IconShoppingCart,
   IconUsers,
-=======
-  IconSettings, 
-  IconShoppingCart, 
-  IconUsers, 
->>>>>>> f280d546
   IconSpeakerphone,
   IconCurrencyDollar,
   IconChevronRight,
