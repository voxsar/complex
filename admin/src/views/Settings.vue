--- conflicted
+++ resolved
@@ -1,5 +1,4 @@
 <template>
-<<<<<<< HEAD
   <div>
     <h1>Settings</h1>
     <nav class="settings-nav">
@@ -18,7 +17,6 @@
       <router-link to="/settings/webhooks">Webhooks</router-link>
     </nav>
     <router-view />
-=======
   <div class="settings-layout">
     <aside class="settings-sidebar">
       <nav>
@@ -30,7 +28,6 @@
     <main class="settings-content">
       <router-view />
     </main>
->>>>>>> deddaa9a
   </div>
 </template>
 
@@ -39,7 +36,6 @@
 </script>
 
 <style scoped>
-<<<<<<< HEAD
 .settings-nav {
   display: flex;
   flex-wrap: wrap;
@@ -57,7 +53,6 @@
 
 .settings-nav a.router-link-active {
   background-color: #f3f4f6;
-=======
 .settings-layout {
   display: flex;
   gap: 1rem;
@@ -69,6 +64,5 @@
 
 .settings-content {
   flex: 1;
->>>>>>> deddaa9a
 }
 </style>