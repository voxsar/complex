--- conflicted
+++ resolved
@@ -22,11 +22,7 @@
           <td>{{ option.isRequired ? 'Yes' : 'No' }}</td>
           <td>
             <button @click="openEdit(option)" :disabled="loading || deletingId !== null">Edit</button>
-<<<<<<< HEAD
-            <button @click="deleteOption(option.id)" :disabled="loading || deletingId !== null">Delete</button>
-=======
             <button @click="deleteOption(option.id)" :disabled="loading || deletingId === option.id">Delete</button>
->>>>>>> f1d4a7f0
           </td>
         </tr>
         <tr v-if="options.length === 0">
@@ -65,10 +61,6 @@
 const loading = ref(false)
 const error = ref('')
 const deletingId = ref<string | null>(null)
-<<<<<<< HEAD
-
-=======
->>>>>>> f1d4a7f0
 const toast = useToast()
 
 const showCreate = ref(false)
@@ -81,21 +73,13 @@
   console.debug('Fetching product options')
   try {
     options.value = await listProductOptions()
-<<<<<<< HEAD
     console.debug('Fetched product options', options.value)
   } catch (err: any) {
     console.debug('Failed to fetch product options', err)
     const message = err.message || 'Error fetching product options'
     error.value = message
     toast.add({ severity: 'error', summary: 'Error', detail: message })
-=======
-    toast.add({ severity: 'success', summary: 'Loaded', detail: 'Product options loaded', life: 3000 })
-    console.debug('Fetched product options', options.value.length)
-  } catch (err: any) {
-    error.value = err.message || 'Error fetching product options'
-    toast.add({ severity: 'error', summary: 'Error', detail: error.value, life: 3000 })
-    console.debug('Failed to fetch product options', err)
->>>>>>> f1d4a7f0
+
   } finally {
     loading.value = false
   }
@@ -124,7 +108,6 @@
 const deleteOption = async (id: string) => {
   if (!confirm('Delete this option?')) return
   deletingId.value = id
-<<<<<<< HEAD
   console.debug('Deleting product option', id)
   try {
     await deleteProductOption(id)
@@ -135,17 +118,7 @@
     console.debug('Failed to delete product option', err)
     const message = err.message || 'Error deleting product option'
     toast.add({ severity: 'error', summary: 'Error', detail: message })
-=======
-  console.debug('Attempting to delete product option', id)
-  try {
-    await deleteProductOption(id)
-    options.value = options.value.filter(o => o.id !== id)
-    toast.add({ severity: 'success', summary: 'Deleted', detail: 'Product option deleted', life: 3000 })
-    console.debug('Deleted product option', id)
-  } catch (err: any) {
-    toast.add({ severity: 'error', summary: 'Error', detail: err.message || 'Error deleting product option', life: 3000 })
-    console.debug('Failed to delete product option', id, err)
->>>>>>> f1d4a7f0
+
   } finally {
     deletingId.value = null
   }
