--- conflicted
+++ resolved
@@ -1,13 +1,10 @@
 <script setup lang="ts">
 import { ref, onMounted } from 'vue'
 import { IconX, IconUpload, IconPlus, IconTrash } from '@tabler/icons-vue'
-<<<<<<< HEAD
 import OptionSelector from './OptionSelector.vue'
-=======
 import MultiSelect from 'primevue/multiselect'
 import { getCategories } from '../../../api/categories'
 import { getCollections } from '../../../api/collections'
->>>>>>> 3630cd19
 
 const props = defineProps({
   isOpen: {
