--- conflicted
+++ resolved
@@ -127,7 +127,6 @@
 
   try {
     isSubmitting.value = true;
-<<<<<<< HEAD
     const res = await fetch('/api/categories', {
       method: 'POST',
       headers: { 'Content-Type': 'application/json' },
@@ -142,9 +141,6 @@
       throw new Error(data.error || 'Failed to create category');
     }
 
-=======
-    await httpClient.post('/api/categories', payload);
->>>>>>> e57160d3
     router.push('/products/categories');
   } catch (err: any) {
     error.value = err.message || 'Failed to create category';
