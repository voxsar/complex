import { createRouter, createWebHistory } from 'vue-router'
import type { RouteRecordRaw } from 'vue-router'

const routes: RouteRecordRaw[] = [
  {
    path: '/login',
    name: 'Login',
    component: () => import('../views/Login.vue'),
    meta: { requiresAuth: false }
  },
  {
    path: '/',
    redirect: '/products'
  },
  {
    path: '/analytics',
    name: 'Analytics',
    component: () => import('../views/AnalyticsDashboard.vue'),
  },
  {
    path: '/products',
    name: 'Products',
    component: () => import('../views/products/ProductsList.vue'),
  },
  {
    path: '/products/collections',
    name: 'Collections',
    component: () => import('../views/products/CollectionsList.vue')
  },
  {
    path: '/products/collections/create',
    name: 'CreateCollection',
    component: () => import('../views/products/CollectionCreate.vue')
  },
  {
    path: '/products/categories',
    name: 'Categories',
    component: () => import('../views/products/CategoriesList.vue')
  },
  {
    path: '/products/categories/create',
    name: 'CreateCategory',
    component: () => import('../views/products/CategoryCreate.vue')
  },
  {
    path: '/products/:id',
    name: 'ProductView',
    component: () => import('../views/products/ProductView.vue')
  },
  {
    path: '/product-options',
    name: 'ProductOptions',
    component: () => import('../views/products/ProductOptionsList.vue')
  },
  {
    path: '/inventory',
    name: 'Inventory',
    component: () => import('../views/InventoryList.vue')
  },
  {
    path: '/orders',
    name: 'Orders',
    component: () => import('../views/OrdersList.vue')
  },
  {
    path: '/orders/claims',
    name: 'OrderClaims',
    component: () => import('../views/orders/ClaimsList.vue')
  },
  {
    path: '/orders/exchanges',
    name: 'OrderExchanges',
    component: () => import('../views/orders/ExchangesList.vue')
  },
  {
    path: '/orders/returns',
    name: 'OrderReturns',
    component: () => import('../views/orders/ReturnsList.vue')
  },
  {
    path: '/customers',
    name: 'Customers',
    component: () => import('../views/CustomersList.vue'),
    children: [
      {
        path: 'groups',
        name: 'CustomerGroups',
        component: () => import('../views/CustomerGroupsList.vue')
      }
    ]
  },
  {
    path: '/customers/:id',
    name: 'CustomerDetail',
    component: () => import('../views/customers/CustomerDetail.vue')
  },
  {
    path: '/customers/:id/wishlist',
    name: 'CustomerWishlist',
    component: () => import('../views/customers/CustomerWishlist.vue')
  },
  {
    path: '/promotions',
    name: 'Promotions',
    component: () => import('../views/PromotionsList.vue'),
    children: [
      {
        path: 'campaigns',
        name: 'Campaigns',
        component: () => import('../views/CampaignsList.vue')
      }
    ]
  },
  {
    path: '/price-lists',
    name: 'PriceLists',
    component: () => import('../views/PriceListsList.vue')
  },
  {
    path: '/settings',
    name: 'Settings',
    component: () => import('../views/Settings.vue'),
    children: [
      { path: 'payments', name: 'Payments', component: () => import('../views/settings/PaymentsList.vue') },
      { path: 'payment-intents', name: 'PaymentIntents', component: () => import('../views/settings/PaymentIntentsList.vue') },
      { path: 'refunds', name: 'Refunds', component: () => import('../views/settings/RefundsList.vue') },
      { path: 'roles', name: 'Roles', component: () => import('../views/settings/RolesList.vue') },
      { path: 'sales-channels', name: 'SalesChannels', component: () => import('../views/settings/SalesChannelsList.vue') },
      { path: 'saved-payment-methods', name: 'SavedPaymentMethods', component: () => import('../views/settings/SavedPaymentMethodsList.vue') },
      { path: 'shipments', name: 'Shipments', component: () => import('../views/settings/ShipmentsList.vue') },
      { path: 'shipping-providers', name: 'ShippingProviders', component: () => import('../views/settings/ShippingProvidersList.vue') },
      { path: 'shipping-rates', name: 'ShippingRates', component: () => import('../views/settings/ShippingRatesList.vue') },
      { path: 'shipping-zones', name: 'ShippingZones', component: () => import('../views/settings/ShippingZonesList.vue') },
      { path: 'tax-regions', name: 'TaxRegions', component: () => import('../views/settings/TaxRegionsList.vue') },
      { path: 'users', name: 'Users', component: () => import('../views/settings/UsersList.vue') },
<<<<<<< HEAD
      { path: 'webhooks', name: 'Webhooks', component: () => import('../views/settings/WebhooksList.vue') }
=======
      { path: 'api-keys', name: 'ApiKeys', component: () => import('../views/ApiKeysList.vue') },
      { path: 'api-keys/:id', name: 'ApiKeyDetail', component: () => import('../views/ApiKeyDetail.vue') }
>>>>>>> deddaa9a
    ]
  }
]

const router = createRouter({
  history: createWebHistory(),
  routes
})

router.beforeEach((to, _from, next) => {
  const token = localStorage.getItem('accessToken')
  if (to.meta.requiresAuth === false) {
    if (token && to.path === '/login') {
      next('/')
    } else {
      next()
    }
  } else {
    if (token) {
      next()
    } else {
      next('/login')
    }
  }
})

export default router<|MERGE_RESOLUTION|>--- conflicted
+++ resolved
@@ -133,12 +133,9 @@
       { path: 'shipping-zones', name: 'ShippingZones', component: () => import('../views/settings/ShippingZonesList.vue') },
       { path: 'tax-regions', name: 'TaxRegions', component: () => import('../views/settings/TaxRegionsList.vue') },
       { path: 'users', name: 'Users', component: () => import('../views/settings/UsersList.vue') },
-<<<<<<< HEAD
       { path: 'webhooks', name: 'Webhooks', component: () => import('../views/settings/WebhooksList.vue') }
-=======
       { path: 'api-keys', name: 'ApiKeys', component: () => import('../views/ApiKeysList.vue') },
       { path: 'api-keys/:id', name: 'ApiKeyDetail', component: () => import('../views/ApiKeyDetail.vue') }
->>>>>>> deddaa9a
     ]
   }
 ]
